--- conflicted
+++ resolved
@@ -1,8 +1,4 @@
-<<<<<<< HEAD
-import { ChaCha20Poly1305 } from "npm:@stablelib/chacha20poly1305";
-=======
-import { chacha20_poly1305 } from "npm:@noble/ciphers@0.1.4/chacha";
->>>>>>> 399259b2
+import { chacha20_poly1305 } from "npm:@noble/ciphers/chacha";
 
 import type { AeadKey } from "../interfaces/aeadKey.ts";
 
